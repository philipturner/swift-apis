// Copyright 2019 The TensorFlow Authors. All Rights Reserved.
//
// Licensed under the Apache License, Version 2.0 (the "License");
// you may not use this file except in compliance with the License.
// You may obtain a copy of the License at
//
//     http://www.apache.org/licenses/LICENSE-2.0
//
// Unless required by applicable law or agreed to in writing, software
// distributed under the License is distributed on an "AS IS" BASIS,
// WITHOUT WARRANTIES OR CONDITIONS OF ANY KIND, either express or implied.
// See the License for the specific language governing permissions and
// limitations under the License.

import XCTest

@testable import TensorFlow

fileprivate struct Sigmoid<Scalar: TensorFlowFloatingPoint>: ParameterlessLayer {
  public init() {}

  @differentiable
  public func callAsFunction(_ input: Tensor<Scalar>) -> Tensor<Scalar> {
    sigmoid(input)
  }
}

final class LayerTests: XCTestCase {
  func testSequential() {
    withRandomSeedForTensorFlow((12345, 12345)) {
      let inputSize = 2
      let hiddenSize = 4
      var model = Sequential {
        Dense<Float>(
          inputSize: inputSize,
          outputSize: hiddenSize,
          weightInitializer: glorotUniform())
        Sigmoid<Float>()
        Dense<Float>(
          inputSize: hiddenSize,
          outputSize: 1,
          weightInitializer: glorotUniform())
      }
      let optimizer = SGD(for: model)
      let x = Tensor<Float>([[0, 0], [0, 1], [1, 0], [1, 1]])
      let y = Tensor<Float>([0, 1, 1, 0])
      let initialLoss = meanSquaredError(
        predicted: model(x).squeezingShape(at: 1),
        expected: y)
      withTensorLeakChecking {
        for _ in 0..<10 {
          let 𝛁model = gradient(at: model) { model -> Tensor<Float> in
            meanSquaredError(
              predicted: model(x).squeezingShape(at: 1),
              expected: y)
          }
          optimizer.update(&model, along: 𝛁model)
        }
      }
      let updatedLoss = meanSquaredError(
        predicted: model(x).squeezingShape(at: 1),
        expected: y)
      XCTAssertLessThan(updatedLoss.scalarized(), initialLoss.scalarized())
    }
  }

  func testConv1D() {
    let filter = Tensor<Float>(ones: [3, 1, 2]) * Tensor<Float>([[[0.5, 1]]])
    let bias = Tensor<Float>([0, 1])
    let layer = Conv1D<Float>(
      filter: filter, bias: bias, activation: identity, stride: 1,
      padding: .valid)
    let input = Tensor<Float>([[0, 1, 2, 3, 4], [10, 11, 12, 13, 14]]).expandingShape(at: 2)
    let output = layer.inferring(from: input)
    let expected = Tensor<Float>(
      shape: [2, 3, 2],
      scalars: [1.5, 4, 3, 7, 4.5, 10, 16.5, 34, 18, 37, 19.5, 40])
    XCTAssertEqual(output, expected)

    let layerNoBias = Conv1D<Float>(
      filter: filter, bias: nil, activation: identity, stride: 1,
      padding: .valid)
    let outputNoBias = layerNoBias.inferring(from: input)
    let expectedNoBias = Tensor<Float>(
      shape: [2, 3, 2],
      scalars: [1.5, 3, 3, 6, 4.5, 9, 16.5, 33, 18, 36, 19.5, 39])
    XCTAssertEqual(outputNoBias, expectedNoBias)
  }

  func testConv1DDilation() {
    // Filter shapes.
    let width = 3
    let inputChannels = 1
    let outputChannels = 2

    // Input shapes.
    let inputHeight = 2
    let inputWidth = 5

    let filter = Tensor<Float>(
      shape: [width, inputChannels, outputChannels],
      scalars: [2, 3, 4, 1, 2, 3])
    let bias = Tensor<Float>([0])
    let layer = Conv1D<Float>(
      filter: filter, bias: bias, activation: identity, stride: 1,
      padding: .valid, dilation: 2)
    let input = Tensor<Float>(
      shape: [inputHeight, inputWidth, 1],
      scalars: [0, 1, 2, 3, 4, 10, 11, 12, 13, 14])
    let output = layer.inferring(from: input)
    let expected = Tensor<Float>(shape: [2, 1, 2], scalars: [16, 14, 96, 84])
    XCTAssertEqual(output, expected)
  }

  func testConv2D() {
    let filter = Tensor(shape: [1, 2, 2, 1], scalars: (0..<4).map(Float.init))
    let bias = Tensor<Float>([1, 2])
    let layer = Conv2D<Float>(
      filter: filter, bias: bias, activation: identity,
      strides: (2, 2), padding: .valid)
    let input = Tensor(shape: [2, 2, 2, 2], scalars: (0..<16).map(Float.init))
    let output = layer.inferring(from: input)
    let expected = Tensor<Float>(
      shape: [2, 1, 1, 2],
      scalars: [15, 16, 63, 64])
    XCTAssertEqual(output, expected)

    let layerNoBias = Conv2D<Float>(
      filter: filter, bias: nil, activation: identity,
      strides: (2, 2), padding: .valid)
    let outputNoBias = layerNoBias.inferring(from: input)
    let expectedNoBias = Tensor<Float>(
      shape: [2, 1, 1, 1],
      scalars: [14, 62])
    XCTAssertEqual(outputNoBias, expectedNoBias)
  }

  func testConv2DGradient() {
    let filter = Tensor(shape: [3, 3, 2, 4], scalars: (0..<72).map(Float.init))
    let bias = Tensor<Float>(zeros: [4])
    let layer = Conv2D<Float>(
      filter: filter,
      bias: bias,
      activation: identity,
      strides: (2, 2),
      padding: .valid)
    let input = Tensor(shape: [2, 4, 4, 2], scalars: (0..<64).map(Float.init))
    let grads = gradient(at: input, layer) { $1($0).sum() }
    // The expected value of the gradient was computed using the following Python code:
    // ```
    // import tensorflow as tf
    // x = tf.reshape(tf.range(64, dtype=tf.float32), [2, 4, 4, 2])
    // filter = tf.reshape(tf.range(72, dtype=tf.float32), [3, 3, 2, 4])
    // bias = tf.zeros([4])
    // with tf.GradientTape() as tape:
    //     tape.watch([x, filter, bias])
    //     y = tf.math.reduce_sum(tf.nn.conv2d(input=x,
    //                                         filters=filter,
    //                                         strides=[1, 2, 2, 1],
    //                                         data_format="NHWC",
    //                                         padding="VALID") + bias)
    // print(tape.gradient(y, [x, filter, bias]))
    // ```
    XCTAssertEqual(
      grads.0,
      [
        [
          [[6, 22], [38, 54], [70, 86], [0, 0]],
          [[102, 118], [134, 150], [166, 182], [0, 0]],
          [[198, 214], [230, 246], [262, 278], [0, 0]],
          [[0, 0], [0, 0], [0, 0], [0, 0]],
        ],
        [
          [[6, 22], [38, 54], [70, 86], [0, 0]],
          [[102, 118], [134, 150], [166, 182], [0, 0]],
          [[198, 214], [230, 246], [262, 278], [0, 0]],
          [[0, 0], [0, 0], [0, 0], [0, 0]],
        ],
      ])
    XCTAssertEqual(
      grads.1.filter,
      [
        [
          [[32, 32, 32, 32], [34, 34, 34, 34]],
          [[36, 36, 36, 36], [38, 38, 38, 38]],
          [[40, 40, 40, 40], [42, 42, 42, 42]],
        ],
        [
          [[48, 48, 48, 48], [50, 50, 50, 50]],
          [[52, 52, 52, 52], [54, 54, 54, 54]],
          [[56, 56, 56, 56], [58, 58, 58, 58]],
        ],
        [
          [[64, 64, 64, 64], [66, 66, 66, 66]],
          [[68, 68, 68, 68], [70, 70, 70, 70]],
          [[72, 72, 72, 72], [74, 74, 74, 74]],
        ],
      ])
    XCTAssertEqual(grads.1.bias, [2, 2, 2, 2])
  }

  func testConv2DDilation() {
    // Input shapes. (Data format = NHWC)
    let batchSize = 2
    let inputHeight = 4
    let inputWidth = 4
    let inputChannels = 1
    let inputSize = batchSize * inputHeight * inputWidth * inputChannels

    // Filter shapes.
    let filterHeight = 2
    let filterWidth = 2
    let outputChannels = 1
    let filterSize = filterHeight * filterWidth * inputChannels * outputChannels

    // Testing.
    let filter = Tensor<Float>(
      shape: [filterHeight, filterWidth, inputChannels, outputChannels],
      scalars: (0..<filterSize).map(Float.init))
    let bias = Tensor<Float>([0])
    let layer = Conv2D<Float>(
      filter: filter, bias: bias, activation: identity, strides: (1, 1),
      padding: .valid, dilations: (2, 2))
    let input = Tensor<Float>(
      shape: [batchSize, inputHeight, inputWidth, inputChannels],
      scalars: (0..<inputSize).map(Float.init))
    let output = layer.inferring(from: input)
    let expected = Tensor<Float>(
      shape: [2, 2, 2, 1],
      scalars: [48, 54, 72, 78, 144, 150, 168, 174])
    XCTAssertEqual(output, expected)
  }

  func testConv3D() {
    let filter = Tensor(shape: [1, 2, 2, 2, 1], scalars: (0..<8).map(Float.init))
    let bias = Tensor<Float>([-1, 1])
    let layer = Conv3D<Float>(
      filter: filter, bias: bias, activation: identity,
      strides: (1, 2, 1), padding: .valid, dilations: (1, 1, 1))
    let input = Tensor(shape: [2, 2, 2, 2, 2], scalars: (0..<32).map(Float.init))
    let output = layer.inferring(from: input)
    let expected = Tensor<Float>(
      shape: [2, 2, 1, 1, 2],
      scalars: [139, 141, 363, 365, 587, 589, 811, 813])
    XCTAssertEqual(output, expected)

    let layerNoBias = Conv3D<Float>(
      filter: filter, bias: nil, activation: identity,
      strides: (1, 2, 1), padding: .valid, dilations: (1, 1, 1))
    let outputNoBias = layerNoBias.inferring(from: input)
    let expectedNoBias = Tensor<Float>(
      shape: [2, 2, 1, 1, 1],
      scalars: [140, 364, 588, 812])
    XCTAssertEqual(outputNoBias, expectedNoBias)
  }

  func testConv3DGradient() {
    let filter = Tensor(shape: [1, 4, 4, 1, 1], scalars: (0..<16).map(Float.init))
    let bias = Tensor<Float>(ones: [2])
    let layer = Conv3D(
      filter: filter,
      bias: bias,
      activation: identity,
      strides: (2, 2, 2),
      padding: .same)
    let input = Tensor(shape: [1, 4, 4, 4, 1], scalars: (0..<64).map(Float.init))
    let grads = gradient(at: input, layer) { $1($0).sum() }
    // The expected value of the gradient was computed using the following Python code:
    // ```
    // import tensorflow as tf
    // x = tf.reshape(tf.range(64, dtype=tf.float32), [1, 4, 4, 4, 1])
    // filter = tf.reshape(tf.range(72, dtype=tf.float32), [1, 4, 4, 1, 1])
    // bias = tf.ones([2])
    // with tf.GradientTape() as tape:
    //     tape.watch([x, filter, bias])
    //     y = tf.math.reduce_sum(tf.nn.conv3d(input=x,
    //                                         filters=filter,
    //                                         strides=[1, 2, 2, 2, 1],
    //                                         padding="SAME") + bias)
    // print(tape.gradient(y, [x, filter, bias]))
    // ```
    XCTAssertEqual(
      grads.0,
      [
        [
          [
            [[10.0], [20.0], [24.0], [12.0]],
            [[20.0], [40.0], [48.0], [24.0]],
            [[36.0], [72.0], [80.0], [40.0]],
            [[18.0], [36.0], [40.0], [20.0]],
          ],
          [
            [[0.0], [0.0], [0.0], [0.0]],
            [[0.0], [0.0], [0.0], [0.0]],
            [[0.0], [0.0], [0.0], [0.0]],
            [[0.0], [0.0], [0.0], [0.0]],
          ],
          [
            [[10.0], [20.0], [24.0], [12.0]],
            [[20.0], [40.0], [48.0], [24.0]],
            [[36.0], [72.0], [80.0], [40.0]],
            [[18.0], [36.0], [40.0], [20.0]],
          ],
          [
            [[0.0], [0.0], [0.0], [0.0]],
            [[0.0], [0.0], [0.0], [0.0]],
            [[0.0], [0.0], [0.0], [0.0]],
            [[0.0], [0.0], [0.0], [0.0]],
          ],
        ]
      ])
    XCTAssertEqual(
      grads.1.filter,
      [
        [
          [[[84.0]], [[168.0]], [[176.0]], [[88.0]]],
          [[[168.0]], [[336.0]], [[352.0]], [[176.0]]],
          [[[200.0]], [[400.0]], [[416.0]], [[208.0]]],
          [[[100.0]], [[200.0]], [[208.0]], [[104.0]]],
        ]
      ])
    XCTAssertEqual(grads.1.bias, [8.0, 8.0])
  }

  func testDepthwiseConv2D() {
    let filter = Tensor(shape: [2, 2, 2, 2], scalars: (0..<16).map(Float.init))
    let bias = Tensor<Float>([1, 2, 3, 4])
    let layer = DepthwiseConv2D<Float>(
      filter: filter, bias: bias, activation: identity,
      strides: (2, 2), padding: .same)
    let input = Tensor(shape: [1, 1, 8, 2], scalars: (0..<16).map(Float.init))
    let output = layer.inferring(from: input)
    let expected = Tensor<Float>(
      shape: [1, 1, 4, 4],
      scalars: [
        9, 12, 23, 28, 25, 36, 55, 68, 41, 60, 87, 108,
        57, 84, 119, 148,
      ])
    XCTAssertEqual(output, expected)

    let channelMultiplier = 4
    let multiplierLayer = DepthwiseConv2D<Float>(
      filterShape: (2, 2, input.shape[3], channelMultiplier),
      filterInitializer: glorotUniform(),
      biasInitializer: zeros())
    let multiplierOutput = multiplierLayer.inferring(from: input)
    XCTAssertEqual(multiplierOutput.shape[3], input.shape[3] * channelMultiplier)
  }

  func testDepthwiseConv2DGradient() {
    let filter = Tensor(shape: [2, 1, 2, 2], scalars: (0..<8).map(Float.init))
    let bias = Tensor<Float>(ones: [4])
    let layer = DepthwiseConv2D<Float>(
      filter: filter,
      bias: bias,
      activation: identity,
      strides: (1, 1),
      padding: .same)
    let input = Tensor(shape: [2, 1, 2, 2], scalars: (0..<8).map(Float.init))
    let grads = gradient(at: input, layer) { $1($0).sum() }
    // The expected value of the gradient was computed using the following Python code:
    // ```
    // import tensorflow as tf
    // input = tf.reshape(tf.range(8, dtype=tf.float32), [2, 1, 2, 2])
    // filter = tf.reshape(tf.range(8, dtype=tf.float32), [2, 1, 2, 2])
    // bias = tf.ones([4])
    // with tf.GradientTape() as tape:
    //     tape.watch([x, filter, bias])
    //     y = tf.math.reduce_sum(tf.nn.depthwise_conv2d(input=x,
    //                                                   filters=filter,
    //                                                   strides=[1, 1, 1, 1],
    //                                                   data_format="NHWC",
    //                                                   padding="SAME") + bias)
    // print(tape.gradient(y, [x, filter, bias]))
    // ```
    XCTAssertEqual(
      grads.0,
      [
        [[[1, 5], [1, 5]]],
        [[[1, 5], [1, 5]]],
      ])
    XCTAssertEqual(
      grads.1.filter,
      [
        [[[12, 12], [16, 16]]],
        [[[0, 0], [0, 0]]],
      ])
    XCTAssertEqual(grads.1.bias, [4, 4, 4, 4])
  }

  func testTransposedConv1D() {
    let filter = Tensor(shape: [4, 1, 1], scalars: (0..<4).map(Float.init))
    let bias = Tensor<Float>([8])
    let layer = TransposedConv1D(
      filter: filter, bias: bias, activation: identity,
      stride: 1, padding: .same)
    let input = Tensor(shape: [1, 4, 1], scalars: (0..<4).map(Float.init))
    let output = layer.inferring(from: input)
    let expected = Tensor<Float>(
      shape: [1, 1, 4, 1],
      scalars: [8, 9, 12, 18])
    XCTAssertEqual(output, expected)

    let layerNoBias = TransposedConv1D(
      filter: filter, bias: nil, activation: identity,
      stride: 1, padding: .same)
    let outputNoBias = layerNoBias.inferring(from: input)
    let expectedNoBias = Tensor<Float>(
      shape: [1, 1, 4, 1],
      scalars: [0, 1, 4, 10])
    XCTAssertEqual(outputNoBias, expectedNoBias)
  }

  func testTransposedConv2D() {
    let filter = Tensor(shape: [4, 2, 1, 1], scalars: (0..<8).map(Float.init))
    let bias = Tensor<Float>([8])
    let layer = TransposedConv2D(
      filter: filter, bias: bias, activation: identity,
      strides: (1, 1), padding: .same)
    let input = Tensor(shape: [1, 4, 2, 1], scalars: (0..<8).map(Float.init))
    let output = layer.inferring(from: input)
    let expected = Tensor<Float>(
      shape: [1, 4, 2, 1],
      scalars: [8, 12, 12, 28, 24, 64, 48, 112])
    XCTAssertEqual(output, expected)

    let layerNoBias = TransposedConv2D(
      filter: filter, bias: nil, activation: identity,
      strides: (1, 1), padding: .same)
    let outputNoBias = layerNoBias.inferring(from: input)
    let expectedNoBias = Tensor<Float>(
      shape: [1, 4, 2, 1],
      scalars: [0, 4, 4, 20, 16, 56, 40, 104])
    XCTAssertEqual(outputNoBias, expectedNoBias)
  }

  func testTransposedConv2DGradient() {
    let filter = Tensor(shape: [3, 3, 2, 4], scalars: (0..<72).map(Float.init))
    let bias = Tensor<Float>(zeros: [2])
    let layer = TransposedConv2D<Float>(
      filter: filter,
      bias: bias,
      activation: identity,
      strides: (2, 2),
      padding: .same)
    let input = Tensor(shape: [2, 2, 2, 4], scalars: (0..<32).map(Float.init))
    let grads = gradient(at: input, layer) { $1($0).sum() }
    // The expected value of the gradient was computed using the following Python code:
    // ```
    // import tensorflow as tf
    // x = tf.reshape(tf.range(32, dtype=tf.float32), [2, 2, 2, 4])
    // filter = tf.reshape(tf.range(72, dtype=tf.float32), [3, 3, 2, 4])
    // bias = tf.zeros([2])
    // with tf.GradientTape() as tape:
    //     tape.watch([x, filter, bias])
    //     y = tf.math.reduce_sum(tf.nn.conv2d_transpose(input=x,
    //                                                   filters=filter,
    //                                                   output_shape=[2, 4, 4, 2],
    //                                                   strides=[1, 2, 2, 1],
    //                                                   data_format="NHWC",
    //                                                   padding="SAME") + bias)
    // print(tape.gradient(y, [x, filter, bias]))
    // ```
    XCTAssertEqual(
      grads.0,
      [
        [
          [[612, 630, 648, 666], [360, 372, 384, 396]],
          [[264, 276, 288, 300], [144, 152, 160, 168]],
        ],
        [
          [[612, 630, 648, 666], [360, 372, 384, 396]],
          [[264, 276, 288, 300], [144, 152, 160, 168]],
        ],
      ])
    XCTAssertEqual(
      grads.1.filter,
      [
        [
          [[112, 120, 128, 136], [112, 120, 128, 136]],
          [[112, 120, 128, 136], [112, 120, 128, 136]],
          [[48, 52, 56, 60], [48, 52, 56, 60]],
        ],
        [
          [[112, 120, 128, 136], [112, 120, 128, 136]],
          [[112, 120, 128, 136], [112, 120, 128, 136]],
          [[48, 52, 56, 60], [48, 52, 56, 60]],
        ],
        [
          [[40, 44, 48, 52], [40, 44, 48, 52]],
          [[40, 44, 48, 52], [40, 44, 48, 52]],
          [[16, 18, 20, 22], [16, 18, 20, 22]],
        ],
      ])
    XCTAssertEqual(grads.1.bias, [32, 32])
  }

  func testTransposedConv3D() {
    let filter = Tensor(shape: [2, 2, 2, 1, 1], scalars: (0..<8).map(Float.init))
    let bias = Tensor<Float>([8])
    let layer = TransposedConv3D(
      filter: filter, bias: bias, activation: identity,
      strides: (1, 1, 1), padding: .same)
    let input = Tensor(shape: [1, 2, 2, 2, 1], scalars: (0..<8).map(Float.init))
    let output = layer.inferring(from: input)
    let expected = Tensor<Float>(
      shape: [1, 2, 2, 2, 1],
      scalars: [8, 8, 8, 12, 8, 16, 24, 64])
    XCTAssertEqual(output, expected)

    let layerNoBias = TransposedConv3D(
      filter: filter, bias: nil, activation: identity,
      strides: (1, 1, 1), padding: .same)
    let outputNoBias = layerNoBias.inferring(from: input)
    let expectedNoBias = Tensor<Float>(
      shape: [1, 2, 2, 2, 1],
      scalars: [0, 0, 0, 4, 0, 8, 16, 56])
    XCTAssertEqual(outputNoBias, expectedNoBias)
  }

  func testSeparableConv1D() {
    let depthwiseFilter = Tensor(shape: [2, 2, 2], scalars: (0..<8).map(Float.init))
    let pointwiseFilter = Tensor(shape: [1, 4, 1], scalars: (0..<4).map(Float.init))
    let bias = Tensor<Float>([4])
    let layer = SeparableConv1D<Float>(
      depthwiseFilter: depthwiseFilter,
      pointwiseFilter: pointwiseFilter,
      bias: bias,
      activation: identity,
      stride: 1,
      padding: .same)
    let input = Tensor(shape: [2, 2, 2], scalars: (0..<8).map(Float.init))
    let output = layer.inferring(from: input)
    let expected = Tensor<Float>(shape: [2, 2, 1], scalars: [17, 45, 73, 101])
    XCTAssertEqual(output, expected)

    let layerNoBias = SeparableConv1D<Float>(
      depthwiseFilter: depthwiseFilter,
      pointwiseFilter: pointwiseFilter,
      bias: nil,
      activation: identity,
      stride: 1,
      padding: .same)
    let outputNoBias = layerNoBias.inferring(from: input)
    let expectedNoBias = Tensor<Float>(shape: [2, 2, 1], scalars: [13, 41, 69, 97])
    XCTAssertEqual(outputNoBias, expectedNoBias)
  }

  func testSeparableConv2D() {
    let depthwiseFilter = Tensor(shape: [2, 2, 2, 2], scalars: (0..<16).map(Float.init))
    let pointwiseFilter = Tensor(shape: [1, 1, 4, 1], scalars: (0..<4).map(Float.init))
    let bias = Tensor<Float>([4])
    let layer = SeparableConv2D<Float>(
      depthwiseFilter: depthwiseFilter,
      pointwiseFilter: pointwiseFilter,
      bias: bias,
      activation: identity,
      strides: (2, 2),
      padding: .valid)
    let input = Tensor(shape: [2, 2, 2, 2], scalars: (0..<16).map(Float.init))
    let output = layer.inferring(from: input)
    let expected = Tensor<Float>(
      shape: [2, 1, 1, 1],
      scalars: [1016, 2616])
    XCTAssertEqual(output, expected)

    let layerNoBias = SeparableConv2D<Float>(
      depthwiseFilter: depthwiseFilter,
      pointwiseFilter: pointwiseFilter,
      bias: nil,
      activation: identity,
      strides: (2, 2),
      padding: .valid)
    let outputNoBias = layerNoBias.inferring(from: input)
    let expectedNoBias = Tensor<Float>(
      shape: [2, 1, 1, 1],
      scalars: [1012, 2612])
    XCTAssertEqual(outputNoBias, expectedNoBias)
  }

  func testSeparableConv2DGradient() {
    let depthwiseFilter = Tensor(shape: [2, 1, 2, 2], scalars: (0..<8).map(Float.init))
    let pointwiseFilter = Tensor(shape: [1, 1, 4, 1], scalars: (0..<4).map(Float.init))
    let bias = Tensor<Float>([1, 1])
    let layer = SeparableConv2D<Float>(
      depthwiseFilter: depthwiseFilter,
      pointwiseFilter: pointwiseFilter,
      bias: bias,
      activation: identity,
      strides: (1, 1),
      padding: .same)
    let input = Tensor(shape: [2, 1, 2, 2], scalars: (0..<8).map(Float.init))
    let grads = gradient(at: input, layer) { $1($0).sum() }
    // The expected value of the gradient was computed using the following Python code:
    // ```
    // import tensorflow as tf
    // x = tf.reshape(tf.range(8, dtype=tf.float32), [2, 1, 2, 2])
    // depthwiseFilter = tf.reshape(tf.range(8, dtype=tf.float32), [2, 1, 2, 2])
    // pointwiseFilter = tf.reshape(tf.range(4, dtype=tf.float32), [1, 1, 4, 1])
    // bias = tf.ones([2])
    // with tf.GradientTape() as tape:
    //     tape.watch([x, depthwiseFilter, pointwiseFilter, bias])
    //     y = tf.math.reduce_sum(tf.nn.separable_conv2D(input,
    //                                                   depthwiseFilter,
    //                                                   pointwiseFilter
    //                                                   strides=[1, 1, 1, 1],
    //                                                   padding="SAME") + bias)
    // print(tape.gradient(y, [x, depthwiseFilter, pointwiseFilter, bias])
    // ```
    XCTAssertEqual(
      grads.0,
      [
        [[[2.0, 26.0], [2.0, 26.0]]],
        [[[2.0, 26.0], [2.0, 26.0]]],
      ])
    XCTAssertEqual(
      grads.1.depthwiseFilter,
      [
        [[[0.0, 24.0], [64.0, 96.0]]],
        [[[0.0, 0.0], [0.0, 0.0]]],
      ])
    XCTAssertEqual(grads.1.bias, [4.0, 4.0])
  }

  func testZeroPadding1D() {
    let input = Tensor<Float>(shape: [1, 3, 1], scalars: [0.0, 1.0, 2.0])
    let layer = ZeroPadding1D<Float>(padding: 2)
    let output = layer.inferring(from: input)
    let expected = Tensor<Float>(
      shape: [1, 7, 1],
      scalars: [0.0, 0.0, 0.0, 1.0, 2.0, 0.0, 0.0])
    XCTAssertEqual(output, expected)
  }

  func testZeroPadding1DGradient() {
    let x = Tensor<Float>(shape: [1, 3, 1], scalars: [0.0, 1.0, 2.0])
    let layer = ZeroPadding1D<Float>(padding: 2)
    let computedGradient = gradient(at: x, layer) { $1($0).sum() }
    // The expected value of the gradient was computed using the following Python code:
    // ```
    // import tensorflow as tf
    // x = tf.reshape(tf.constant([0.0, 1.0, 2.0]), [1, 3, 1])
    // layer = tf.keras.layers.ZeroPadding1D(2)
    // with tf.GradientTape() as tape:
    //     tape.watch(x)
    //     y = tf.reduce_sum(layer(x))
    // print(tape.gradient(y, x))
    // ```
    let expectedGradient = Tensor<Float>(onesLike: x)
    XCTAssertEqual(computedGradient.0, expectedGradient)
  }

  func testZeroPadding2D() {
    let input = Tensor<Float>(shape: [1, 3, 1, 1], scalars: [0.0, 1.0, 2.0])
    let layer = ZeroPadding2D<Float>(padding: ((0, 0), (0, 1)))
    let output = layer.inferring(from: input)
    let expected = Tensor<Float>(
      shape: [1, 3, 2, 1],
      scalars: [0.0, 0.0, 1.0, 0.0, 2.0, 0.0])
    XCTAssertEqual(output, expected)
  }

  func testZeroPadding2DGradient() {
    let x = Tensor<Float>(shape: [1, 3, 1, 1], scalars: [0.0, 1.0, 2.0])
    let layer = ZeroPadding2D<Float>(padding: ((0, 0), (0, 1)))
    let computedGradient = gradient(at: x, layer) { $1($0).sum() }
    // The expected value of the gradient was computed using the following Python code:
    // ```
    // import tensorflow as tf
    // x = tf.reshape(tf.constant([0.0, 1.0, 2.0]), [1, 3, 1, 1])
    // layer = tf.keras.layers.ZeroPadding2D(((0, 0), (0, 1)))
    // with tf.GradientTape() as tape:
    //     tape.watch(x)
    //     y = tf.reduce_sum(layer(x))
    // print(tape.gradient(y, x))
    // ```
    let expectedGradient = Tensor<Float>(onesLike: x)
    XCTAssertEqual(computedGradient.0, expectedGradient)
  }

  func testZeroPadding3D() {
    let input = Tensor<Float>(shape: [1, 3, 1, 1, 1], scalars: [0.0, 1.0, 2.0])
    let layer = ZeroPadding3D<Float>(padding: ((0, 0), (0, 1), (0, 0)))
    let output = layer.inferring(from: input)
    let expected = Tensor<Float>(shape: [1, 3, 2, 1, 1], scalars: [0, 0, 1, 0, 2, 0])
    XCTAssertEqual(output, expected)
  }

  func testZeroPadding3DGradient() {
    let x = Tensor<Float>(shape: [1, 3, 1, 1, 1], scalars: [0.0, 1.0, 2.0])
    let layer = ZeroPadding3D<Float>(padding: ((0, 0), (0, 1), (0, 0)))
    let computedGradient = gradient(at: x, layer) { $1($0).sum() }
    // The expected value of the gradient was computed using the following Python code:
    // ```
    // import tensorflow as tf
    // x = tf.reshape(tf.constant([0.0, 1.0, 2.0]), [1, 3, 1, 1, 1])
    // layer = tf.keras.layers.ZeroPadding3D(((0, 0), (0, 1), (0, 0)))
    // with tf.GradientTape() as tape:
    //     tape.watch(x)
    //     y = tf.reduce_sum(layer(x))
    // print(tape.gradient(y, x))
    // ```
    let expectedGradient = Tensor<Float>(onesLike: x)
    XCTAssertEqual(computedGradient.0, expectedGradient)
  }

  func testMaxPool1D() {
    let layer = MaxPool1D<Float>(poolSize: 3, stride: 1, padding: .valid)
    let input = Tensor<Float>([[0, 1, 2, 3, 4], [10, 11, 12, 13, 14]]).expandingShape(at: 2)
    let output = layer.inferring(from: input)
    let expected = Tensor<Float>([[[2], [3], [4]], [[12], [13], [14]]])
    XCTAssertEqual(output, expected)
  }

  func testMaxPool1DGradient() {
    let layer = MaxPool1D<Float>(poolSize: 2, stride: 1, padding: .valid)
    let x = Tensor<Float>(shape: [1, 4, 4], scalars: (0..<16).map(Float.init))
    let computedGradient = gradient(at: x, layer) { $1($0).sum() }
    // The expected value of the gradient was computed using the following Python code:
    // ```
    // import tensorflow as tf
    // maxpool1D = tf.keras.layers.MaxPool1D()
    // x = tf.reshape(tf.range(16, dtype=tf.float32), [1, 4, 4])
    // with tf.GradientTape() as tape:
    //     tape.watch(x)
    //     y = tf.math.reduce_sum(maxpool1D(x))
    // print(tape.gradient(y, x))
    // ```
    let expectedGradient = Tensor<Float>([
      [
        [0, 0, 0, 0],
        [1, 1, 1, 1],
        [1, 1, 1, 1],
        [1, 1, 1, 1],
      ]
    ])
    XCTAssertEqual(computedGradient.0, expectedGradient)
  }

  func testMaxPool2D() {
    let layer = MaxPool2D<Float>(poolSize: (2, 2), strides: (1, 1), padding: .valid)
    let input = Tensor(shape: [1, 2, 2, 1], scalars: (0..<4).map(Float.init))
    let output = layer.inferring(from: input)
    let expected = Tensor<Float>([[[[3]]]])
    XCTAssertEqual(output, expected)
  }

  func testMaxPool2DGradient() {
    let layer = MaxPool2D<Float>(poolSize: (2, 2), strides: (2, 2), padding: .valid)
    let x = Tensor(shape: [1, 4, 4, 1], scalars: (0..<16).map(Float.init))
    let computedGradient = gradient(at: x, layer) { $1($0).sum() }
    // The expected value of the gradient was computed using the following Python code:
    // ```
    // import tensorflow as tf
    // maxpool2D = tf.keras.layers.MaxPool2D(strides=(2, 2))
    // x = tf.reshape(tf.range(16, dtype=tf.float32), [1, 4, 4, 1])
    // with tf.GradientTape() as tape:
    //     tape.watch(x)
    //     y = tf.math.reduce_sum(maxpool2D(x))
    // print(tape.gradient(y, x))
    // ```
    let expectedGradient = Tensor<Float>([
      [
        [[0], [0], [0], [0]],
        [[0], [1], [0], [1]],
        [[0], [0], [0], [0]],
        [[0], [1], [0], [1]],
      ]
    ])
    XCTAssertEqual(computedGradient.0, expectedGradient)
  }

  func testMaxPool3D() {
    let layer = MaxPool3D<Float>(poolSize: (2, 2, 2), strides: (1, 1, 1), padding: .valid)
    let input = Tensor(shape: [1, 2, 2, 2, 1], scalars: (0..<8).map(Float.init))
    let output = layer.inferring(from: input)
    let expected = Tensor<Float>([[[[[7]]]]])
    XCTAssertEqual(output, expected)
  }

  func testMaxPool3DGradient() {
    let layer = MaxPool3D<Float>(poolSize: (2, 2, 2), strides: (1, 1, 1), padding: .valid)
    let x = Tensor(shape: [1, 2, 2, 2, 1], scalars: (0..<8).map(Float.init))
    let computedGradient = gradient(at: x, layer) { $1($0).sum() }
    // The expected value of the gradient was computed using the following Python code:
    // ```
    // import tensorflow as tf
    // maxpool3D = tf.keras.layers.MaxPool3D(strides=(1, 1, 1))
    // x = tf.reshape(tf.range(8, dtype=tf.float32), [1, 2, 2, 2, 1])
    // with tf.GradientTape() as tape:
    //     tape.watch(x)
    //     y = tf.math.reduce_sum(maxpool3D(x))
    // print(tape.gradient(y, x))
    // ```
    let expectedGradient = Tensor<Float>([
      [
        [
          [[0], [0]],
          [[0], [0]],
        ],
        [
          [[0], [0]],
          [[0], [1]],
        ],
      ]
    ])
    XCTAssertEqual(computedGradient.0, expectedGradient)
  }

  func testAvgPool1D() {
    let layer = AvgPool1D<Float>(poolSize: 3, stride: 1, padding: .valid)
    let input = Tensor<Float>([[0, 1, 2, 3, 4], [10, 11, 12, 13, 14]]).expandingShape(at: 2)
    let output = layer.inferring(from: input)
    let expected = Tensor<Float>([[[1], [2], [3]], [[11], [12], [13]]])
    XCTAssertEqual(output, expected)
  }

  func testAvgPool1DGradient() {
    let layer = AvgPool1D<Float>(poolSize: 2, stride: 1, padding: .valid)
    let x = Tensor(shape: [1, 4, 4], scalars: (0..<16).map(Float.init))
    let computedGradient = gradient(at: x, layer) { $1($0).sum() }
    // The expected value of the gradient was computed using the following Python code:
    // ```
    // import tensorflow as tf
    // avgpool1D = tf.keras.layers.AvgPool1D(strides=1)
    // x = tf.reshape(tf.range(16, dtype=tf.float32), [1, 4, 4])
    // with tf.GradientTape() as tape:
    //     tape.watch(x)
    //     y = tf.math.reduce_sum(avgpool1D(x))
    // print(tape.gradient(y, x))
    // ```
    let expectedGradient = Tensor<Float>([
      [
        [0.5, 0.5, 0.5, 0.5],
        [1.0, 1.0, 1.0, 1.0],
        [1.0, 1.0, 1.0, 1.0],
        [0.5, 0.5, 0.5, 0.5],
      ]
    ])
    XCTAssertEqual(computedGradient.0, expectedGradient)
  }

  func testAvgPool2D() {
    let layer = AvgPool2D<Float>(poolSize: (2, 5), strides: (1, 1), padding: .valid)
    let input = Tensor(shape: [1, 2, 5, 1], scalars: (0..<10).map(Float.init))
    let output = layer.inferring(from: input)
    let expected = Tensor<Float>([[[[4.5]]]])
    XCTAssertEqual(output, expected)
  }

  func testAvgPool2DGradient() {
    let layer = AvgPool2D<Float>(poolSize: (2, 2), strides: (1, 1), padding: .valid)
    let x = Tensor(shape: [1, 4, 4, 2], scalars: (0..<32).map(Float.init))
    let computedGradient = gradient(at: x, layer) { $1($0).sum() }
    // The expected value of the gradient was computed using the following Python code:
    // ```
    // import tensorflow as tf
    // avgpool2D = tf.keras.layers.AvgPool2D(strides=(1, 1))
    // x = tf.reshape(tf.range(32, dtype=tf.float32), [1, 4, 4, 2])
    // with tf.GradientTape() as tape:
    //     tape.watch(x)
    //     y = tf.math.reduce_sum(avgpool2D(x))
    // print(tape.gradient(y, x))
    // ```
    let expectedGradient = Tensor<Float>([
      [
        [[0.25, 0.25], [0.50, 0.50], [0.50, 0.50], [0.25, 0.25]],
        [[0.50, 0.50], [1.00, 1.00], [1.00, 1.00], [0.50, 0.50]],
        [[0.50, 0.50], [1.00, 1.00], [1.00, 1.00], [0.50, 0.50]],
        [[0.25, 0.25], [0.50, 0.50], [0.50, 0.50], [0.25, 0.25]],
      ]
    ])
    XCTAssertEqual(computedGradient.0, expectedGradient)
  }

  func testAvgPool3D() {
    let layer = AvgPool3D<Float>(poolSize: (2, 4, 5), strides: (1, 1, 1), padding: .valid)
    let input = Tensor(shape: [1, 2, 4, 5, 1], scalars: (0..<40).map(Float.init))
    let output = layer.inferring(from: input)
    let expected = Tensor<Float>([[[[[19.5]]]]])
    XCTAssertEqual(output, expected)
  }

  func testAvgPool3DGradient() {
    let layer = AvgPool3D<Float>(poolSize: (2, 2, 2), strides: (1, 1, 1), padding: .valid)
    let x = Tensor(shape: [1, 2, 2, 2, 1], scalars: (0..<8).map(Float.init))
    let computedGradient = gradient(at: x, layer) { $1($0).sum() }
    // The expected value of the gradient was computed using the following Python code:
    // ```
    // import tensorflow as tf
    // avgpool3D = tf.keras.layers.AvgPool3D(strides=(1, 1, 1))
    // x = tf.reshape(tf.range(8, dtype=tf.float32), [1, 2, 2, 2, 1])
    // with tf.GradientTape() as tape:
    //     tape.watch(x)
    //     y = tf.math.reduce_sum(avgpool3D(x))
    // print(tape.gradient(y, x))
    // ```
    let expectedGradient = Tensor<Float>(repeating: 0.125, shape: [1, 2, 2, 2, 1])
    XCTAssertEqual(computedGradient.0, expectedGradient)
  }

  func testGlobalAvgPool1D() {
    let layer = GlobalAvgPool1D<Float>()
    let input = Tensor(shape: [2, 5, 1], scalars: (0..<10).map(Float.init))
    let output = layer.inferring(from: input)
    let expected = Tensor<Float>([[2], [7]])
    XCTAssertEqual(output, expected)
  }

  func testGlobalAvgPool1DGradient() {
    let layer = GlobalAvgPool1D<Float>()
    let input = Tensor(shape: [2, 2, 2], scalars: (0..<8).map(Float.init))
    let computedGradient = gradient(at: input, layer) { $1($0).sum() }
    // The expected value of the gradient was computed using the following Python code:
    // ```
    // import tensorflow as tf
    // globalAvgPool1D = tf.keras.layers.GlobalAveragePooling1D()
    // x = tf.reshape(tf.range(8, dtype=tf.float32), [2, 2, 2])
    // with tf.GradientTape() as tape:
    //     tape.watch(x)
    //     y = tf.math.reduce_sum(globalAvgPool1D(x))
    // print(tape.gradient(y, x))
    // ```
    XCTAssertEqual(
      computedGradient.0,
      [
        [
          [0.5, 0.5],
          [0.5, 0.5],
        ],
        [
          [0.5, 0.5],
          [0.5, 0.5],
        ],
      ])
  }

  func testGlobalAvgPool2D() {
    let layer = GlobalAvgPool2D<Float>()
    let input = Tensor(shape: [2, 6, 2, 1], scalars: (0..<24).map(Float.init))
    let output = layer.inferring(from: input)
    let expected = Tensor<Float>([[5.5], [17.5]])
    XCTAssertEqual(output, expected)
  }

  func testGlobalAvgPool2DGradient() {
    let layer = GlobalAvgPool2D<Float>()
    let input = Tensor(shape: [2, 2, 2, 2], scalars: (0..<16).map(Float.init))
    let computedGradient = gradient(at: input, layer) { $1($0).sum() }
    // The expected value of the gradient was computed using the following Python code:
    // ```
    // import tensorflow as tf
    // globalAvgPool2D = tf.keras.layers.GlobalAveragePooling2D()
    // x = tf.reshape(tf.range(16, dtype=tf.float32), [2, 2, 2, 2])
    // with tf.GradientTape() as tape:
    //     tape.watch(x)
    //     y = tf.math.reduce_sum(globalAvgPool2D(x))
    // print(tape.gradient(y, x))
    // ```
    XCTAssertEqual(
      computedGradient.0,
      [
        [
          [[0.25, 0.25], [0.25, 0.25]],
          [[0.25, 0.25], [0.25, 0.25]],
        ],
        [
          [[0.25, 0.25], [0.25, 0.25]],
          [[0.25, 0.25], [0.25, 0.25]],
        ],
      ])
  }

  func testGlobalAvgPool3D() {
    let layer = GlobalAvgPool3D<Float>()
    let input = Tensor<Float>(shape: [2, 6, 2, 1, 1], scalars: (0..<24).map(Float.init))
    let output = layer.inferring(from: input)
    let expected = Tensor<Float>([[5.5], [17.5]])
    XCTAssertEqual(output, expected)
  }

  func testGlobalAvgPool3DGradient() {
    let layer = GlobalAvgPool3D<Float>()
    let input = Tensor(shape: [1, 3, 2, 3, 1], scalars: (0..<18).map(Float.init))
    let computedGradient = gradient(at: input, layer) { $1($0).sum() }
    // The expected value of the gradient was computed using the following Python code:
    // ```
    // import tensorflow as tf
    // globalAvgPool3D = tf.keras.layers.GlobalAveragePooling3D()
    // x = tf.reshape(tf.range(18, dtype=tf.float32), [1, 3, 2, 2, 1])
    // with tf.GradientTape() as tape:
    //     tape.watch(x)
    //     y = tf.math.reduce_sum(globalAvgPool3D(x))
    // print(tape.gradient(y, x))
    // ```
    XCTAssertEqual(
      computedGradient.0,
      [
        [
          [
            [[0.055555556], [0.055555556], [0.055555556]],
            [[0.055555556], [0.055555556], [0.055555556]],
          ],
          [
            [[0.055555556], [0.055555556], [0.055555556]],
            [[0.055555556], [0.055555556], [0.055555556]],
          ],
          [
            [[0.055555556], [0.055555556], [0.055555556]],
            [[0.055555556], [0.055555556], [0.055555556]],
          ],
        ]
      ])
  }

  func testGlobalMaxPool1D() {
    let layer = GlobalMaxPool1D<Float>()
    let input = Tensor(shape: [1, 10, 1], scalars: (0..<10).map(Float.init))
    let output = layer.inferring(from: input)
    let expected = Tensor<Float>([[9]])
    XCTAssertEqual(output, expected)
  }

  func testGlobalMaxPool1DGradient() {
    let layer = GlobalMaxPool1D<Float>()
    let input = Tensor(shape: [2, 2, 2], scalars: (0..<8).map(Float.init))
    let computedGradient = gradient(at: input, layer) { $1($0).sum() }
    // The expected value of the gradient was computed using the following Python code:
    // ```
    // import tensorflow as tf
    // globalMaxPool1D = tf.keras.layers.GlobalMaxPooling1D()
    // x = tf.reshape(tf.range(8, dtype=tf.float32), [2, 2, 2])
    // with tf.GradientTape() as tape:
    //     tape.watch(x)
    //     y = tf.math.reduce_sum(globalMaxPool1D(x))
    // print(tape.gradient(y, x))
    // ```
    XCTAssertEqual(
      computedGradient.0,
      [
        [
          [0.0, 0.0],
          [1.0, 1.0],
        ],
        [
          [0.0, 0.0],
          [1.0, 1.0],
        ],
      ])
  }

  func testGlobalMaxPool2D() {
    let layer = GlobalMaxPool2D<Float>()
    let input = Tensor(shape: [1, 2, 10, 1], scalars: (0..<20).map(Float.init))
    let output = layer.inferring(from: input)
    let expected = Tensor<Float>([[19]])
    XCTAssertEqual(output, expected)
  }

  func testGlobalMaxPool2DGradient() {
    let layer = GlobalMaxPool2D<Float>()
    let input = Tensor(shape: [2, 3, 3, 2], scalars: (0..<36).map(Float.init))
    let computedGradient = gradient(at: input, layer) { $1($0).sum() }
    // The expected value of the gradient was computed using the following Python code:
    // ```
    //import tensorflow as tf
    // globalMaxPool2D = tf.keras.layers.GlobalMaxPooling2D()
    // x = tf.reshape(tf.range(36, dtype=tf.float32), [2, 3, 3, 2])
    // with tf.GradientTape() as tape:
    //     tape.watch(x)
    //     y = tf.math.reduce_sum(globalMaxPool2D(x))
    // print(tape.gradient(y, x))
    // ```
    XCTAssertEqual(
      computedGradient.0,
      [
        [
          [[0.0, 0.0], [0.0, 0.0], [0.0, 0.0]],
          [[0.0, 0.0], [0.0, 0.0], [0.0, 0.0]],
          [[0.0, 0.0], [0.0, 0.0], [1.0, 1.0]],
        ],
        [
          [[0.0, 0.0], [0.0, 0.0], [0.0, 0.0]],
          [[0.0, 0.0], [0.0, 0.0], [0.0, 0.0]],
          [[0.0, 0.0], [0.0, 0.0], [1.0, 1.0]],
        ],
      ])
  }

  func testGlobalMaxPool3D() {
    let layer = GlobalMaxPool3D<Float>()
    let input = Tensor<Float>(shape: [1, 2, 3, 5, 1], scalars: (0..<30).map(Float.init))
    let output = layer.inferring(from: input)
    let expected = Tensor<Float>([[29]])
    XCTAssertEqual(output, expected)
  }

  func testGlobalMaxPool3DGradient() {
    let layer = GlobalMaxPool3D<Float>()
    let input = Tensor(shape: [2, 2, 2, 2, 2], scalars: (0..<32).map(Float.init))
    let computedGradient = gradient(at: input, layer) { $1($0).sum() }
    // The expected value of the gradient was computed using the following Python code:
    // ```
    // import tensorflow as tf
    // globalMaxPool3D = tf.keras.layers.GlobalMaxPooling3D()
    // x = tf.reshape(tf.range(32, dtype=tf.float32), [2, 2, 2, 2, 2])
    // with tf.GradientTape() as tape:
    //     tape.watch(x)
    //     y = tf.math.reduce_sum(globalMaxPool3D(x))
    // print(tape.gradient(y, x))
    // ```
    XCTAssertEqual(
      computedGradient.0,
      [
        [
          [
            [[0.0, 0.0], [0.0, 0.0]],
            [[0.0, 0.0], [0.0, 0.0]],
          ],
          [
            [[0.0, 0.0], [0.0, 0.0]],
            [[0.0, 0.0], [1.0, 1.0]],
          ],
        ],
        [
          [
            [[0.0, 0.0], [0.0, 0.0]],
            [[0.0, 0.0], [0.0, 0.0]],
          ],
          [
            [[0.0, 0.0], [0.0, 0.0]],
            [[0.0, 0.0], [1.0, 1.0]],
          ],
        ],
      ])
  }

  func testUpSampling1D() {
    let size = 6
    let layer = UpSampling1D<Float>(size: size)
    let input = Tensor<Float>(shape: [1, 10, 1], scalars: (0..<10).map(Float.init))
    let output = layer.inferring(from: input)
    let expected = TensorShape([1, input.shape[1] * size, 1])
    XCTAssertEqual(output.shape, expected)
  }

  func testUpSampling1DGradient() {
    let layer = UpSampling1D<Float>(size: 3)
    let input = Tensor(shape: [2, 2, 2], scalars: (0..<8).map(Float.init))
    let computedGradient = gradient(at: input, layer) { $1($0).sum() }
    // The expected value of the gradient was computed using the following Python code:
    // ```
    // import tensorflow as tf
    // upSampling1D = tf.keras.layers.UpSampling1D(size = 3)
    // x = tf.reshape(tf.range(8, dtype=tf.float32), [2, 2, 2])
    // with tf.GradientTape() as tape:
    //     tape.watch(x)
    //     y = tf.math.reduce_sum(upSampling1D(x))
    // print(tape.gradient(y, x))
    // ```
    XCTAssertEqual(
      computedGradient.0,
      [
        [
          [3.0, 3.0],
          [3.0, 3.0],
        ],
        [
          [3.0, 3.0],
          [3.0, 3.0],
        ],
      ])
  }

  func testUpSampling2D() {
    let size = 6
    let layer = UpSampling2D<Float>(size: size)
    let input = Tensor<Float>(shape: [1, 3, 5, 1], scalars: (0..<15).map(Float.init))
    let output = layer.inferring(from: input)
    let expected = TensorShape([1, input.shape[1] * size, input.shape[2] * size, 1])
    XCTAssertEqual(output.shape, expected)
  }

  func testUpSampling2DGradient() {
    let layer = UpSampling2D<Float>(size: 3)
    let input = Tensor(shape: [1, 3, 4, 2], scalars: (0..<24).map(Float.init))
    let computedGradient = gradient(at: input, layer) { $1($0).sum() }
    // The expected value of the gradient was computed using the following Python code:
    // ```
    // import tensorflow as tf
    // upSampling2D = tf.keras.layers.UpSampling2D(size = 3)
    // x = tf.reshape(tf.range(24, dtype=tf.float32), [1, 3, 4, 2])
    // with tf.GradientTape() as tape:
    //     tape.watch(x)
    //     y = tf.math.reduce_sum(upSampling2D(x))
    // print(tape.gradient(y, x))
    // ```
    XCTAssertEqual(
      computedGradient.0,
      [
        [
          [[9.0, 9.0], [9.0, 9.0], [9.0, 9.0], [9.0, 9.0]],
          [[9.0, 9.0], [9.0, 9.0], [9.0, 9.0], [9.0, 9.0]],
          [[9.0, 9.0], [9.0, 9.0], [9.0, 9.0], [9.0, 9.0]],
        ]
      ])
  }

  func testUpSampling3D() {
    let size = 6
    let layer = UpSampling3D<Float>(size: size)
    let input = Tensor<Float>(shape: [1, 4, 3, 2, 1], scalars: (0..<24).map(Float.init))
    let output = layer.inferring(from: input)
    let expected = TensorShape(
      [1, input.shape[1] * size, input.shape[2] * size, input.shape[3] * size, 1])
    XCTAssertEqual(output.shape, expected)
    XCTAssertEqual(output.shape, expected)
  }

  func testUpSampling3DGradient() {
    let layer = UpSampling3D<Float>(size: 3)
    let input = Tensor(shape: [1, 2, 2, 2, 4], scalars: (0..<32).map(Float.init))
    let computedGradient = gradient(at: input, layer) { $1($0).sum() }
    // The expected value of the gradient was computed using the following Python code:
    // ```
    // import tensorflow as tf
    // upSampling3D = tf.keras.layers.UpSampling3D(size = 3)
    // x = tf.reshape(tf.range(32, dtype=tf.float32), [1, 2, 2, 2, 4])
    // with tf.GradientTape() as tape:
    //     tape.watch(x)
    //     y = tf.math.reduce_sum(upSampling3D(x))
    // print(tape.gradient(y, x))
    // ```
    XCTAssertEqual(
      computedGradient.0,
      [
        [
          [
            [[27.0, 27.0, 27.0, 27.0], [27.0, 27.0, 27.0, 27.0]],
            [[27.0, 27.0, 27.0, 27.0], [27.0, 27.0, 27.0, 27.0]],
          ],
          [
            [[27.0, 27.0, 27.0, 27.0], [27.0, 27.0, 27.0, 27.0]],
            [[27.0, 27.0, 27.0, 27.0], [27.0, 27.0, 27.0, 27.0]],
          ],
        ]
      ])
  }

  func testReshape() {
    let layer = Reshape<Float>(shape: [10, 2, 1])
    let input = Tensor(shape: [20, 1], scalars: (0..<20).map(Float.init))
    let output = layer.inferring(from: input)
    let expected = TensorShape([10, 2, 1])
    XCTAssertEqual(output.shape, expected)
  }

  func testReshapeGradient() {
    let layer = Reshape<Float>(shape: [10, 2, 1])
    let input = Tensor(shape: [1, 5, 4], scalars: (0..<20).map(Float.init))
    let computedGradient = gradient(at: input, layer) { $1($0).sum() }
    // The expected value of the gradient was computed using the following Python code:
    // ```
    // import tensorflow as tf
    // reshape = tf.keras.layers.Reshape(target_shape = (10, 2, 1))
    // x = tf.reshape(tf.range(20, dtype=tf.float32), [1, 5, 4])
    // with tf.GradientTape() as tape:
    //     tape.watch(x)
    //     y = tf.math.reduce_sum(reshape(x))
    // print(tape.gradient(y, x))
    // ```
    XCTAssertEqual(
      computedGradient.0,
      [
        [
          [1.0, 1.0, 1.0, 1.0],
          [1.0, 1.0, 1.0, 1.0],
          [1.0, 1.0, 1.0, 1.0],
          [1.0, 1.0, 1.0, 1.0],
          [1.0, 1.0, 1.0, 1.0],
        ]
      ])
  }

  func testFlatten() {
    let layer = Flatten<Float>()
    let input = Tensor(shape: [10, 2, 2], scalars: (0..<40).map(Float.init))
    let output = layer.inferring(from: input)
    let expected = TensorShape([10, 4])
    XCTAssertEqual(output.shape, expected)
  }

  func testFlattenGradient() {
    let layer = Flatten<Float>()
    let input = Tensor(shape: [1, 4, 4], scalars: (0..<16).map(Float.init))
    let computedGradient = gradient(at: input, layer) { $1($0).sum() }
    // The expected value of the gradient was computed using the following Python code:
    // ```
    // import tensorflow as tf
    // flatten = tf.keras.layers.Flatten()
    // x = tf.reshape(tf.range(16, dtype=tf.float32), [1, 4, 4])
    // with tf.GradientTape() as tape:
    //     tape.watch(x)
    //     y = tf.math.reduce_sum(flatten(x))
    // print(tape.gradient(y, x))
    // ```
    XCTAssertEqual(
      computedGradient.0,
      [
        [
          [1.0, 1.0, 1.0, 1.0],
          [1.0, 1.0, 1.0, 1.0],
          [1.0, 1.0, 1.0, 1.0],
          [1.0, 1.0, 1.0, 1.0],
        ]
      ])
  }

  func testEmbedding() {
    var layer = Embedding<Float>(vocabularySize: 3, embeddingSize: 5)
    var input = Tensor<Int32>(shape: [2, 3], scalars: [0, 1, 2, 1, 2, 2])
    var output = layer(input)
    let expectedShape = TensorShape([2, 3, 5])
    XCTAssertEqual(output.shape, expectedShape)

    let pretrained = Tensor<Float>(shape: [2, 2], scalars: [0.4, 0.3, 0.2, 0.1])
    layer = Embedding<Float>(embeddings: pretrained)
    input = Tensor<Int32>(shape: [2, 2], scalars: [0, 1, 1, 1])
    output = layer(input)
    let expected = Tensor<Float>([[[0.4, 0.3], [0.2, 0.1]], [[0.2, 0.1], [0.2, 0.1]]])
    XCTAssertEqual(output, expected)
  }

  func testEmbeddingGradient() {
    let embeddings = Tensor<Float>([
      [0.0, 0.2, 0.1],
      [0.1, 0.7, 0.5],
      [0.2, 0.4, 0.6],
      [0.3, 0.2, 0.3],
    ])
    let layer = Embedding<Float>(embeddings: embeddings)
    let indices = Tensor<Int32>(shape: [2, 3], scalars: [0, 1, 2, 1, 2, 2])
    let grad = gradient(at: layer) { $0(indices).sum() }
    // The expected value of the gradient was computed using the following Python code:
    // ```
    // import tensorflow as tf
    // indices = tf.constant([0, 1, 2, 1, 2, 2], dtype=tf.int32)
    // embeddings = tf.constant([
    //      [0.0, 0.2, 0.1],
    //      [0.1, 0.7, 0.5],
    //      [0.2, 0.4, 0.6],
    //      [0.3, 0.2, 0.3]])
    // layer = tf.keras.layers.Embedding(4, 3, weights=[embeddings])
    // with tf.GradientTape() as tape:
    //     tape.watch(layer.weights)
    //     y = tf.reduce_sum(layer(indices))
    // grad_slice = tape.gradient(y, layer.weights)[0]  # IndexedSlice
    // grad = tf.zeros_like(embeddings).numpy()
    // for index in grad_slice.indices:
    //     grad[index] += grad_slice.values[index].numpy()
    // print(grad)
    // ```
    let expected = Tensor<Float>([
      [1, 1, 1],
      [2, 2, 2],
      [3, 3, 3],
      [0, 0, 0],
    ])
    XCTAssertEqual(grad.embeddings, expected)
  }

  func testSimpleRNNCell() {
    let weight = Tensor<Float>(ones: [7, 5]) * Tensor<Float>([0.3333, 1, 0.3333, 1, 0.3333])
    let bias = Tensor<Float>(ones: [5])
    var cell = SimpleRNNCell<Float>(inputSize: 2, hiddenSize: 5)
    cell.weight = weight
    cell.bias = bias
    let state = SimpleRNNCell.State(
      Tensor<Float>(ones: [1, 5]) * Tensor<Float>([1, 0.2, 0.5, 2, 0.6])
    )
    let input = Tensor<Float>(ones: [1, 2]) * Tensor<Float>([0.3, 0.7])
    let output = cell(input: input, state: state).state
    let expected = SimpleRNNCell.State(
      Tensor<Float>([[0.9921227, 0.9999934, 0.9921227, 0.9999934, 0.9921227]])
    )
    XCTAssertEqual(output, expected)
  }

  func testDense() {
    let weight = Tensor<Float>(shape: [3, 2], scalars: (0..<6).map(Float.init))
    let bias = Tensor<Float>([[1.0, 2.0]])
    let layer = Dense<Float>(weight: weight, bias: bias, activation: identity)
    let input = Tensor<Float>(shape: [1, 3], scalars: (0..<3).map(Float.init))
    let output = layer.inferring(from: input)
    let expected = Tensor<Float>([[11.0, 15.0]])
    XCTAssertEqual(output, expected)
    XCTAssertFalse(layer.batched)

    let layerNoBias = Dense<Float>(weight: weight, bias: nil, activation: identity)
    let outputNoBias = layerNoBias.inferring(from: input)
    let expectedNoBias = Tensor<Float>([[10.0, 13.0]])
    XCTAssertEqual(outputNoBias, expectedNoBias)
    XCTAssertFalse(layerNoBias.batched)

    let weightBatched = Tensor<Float>(shape: [2, 2, 3], scalars: (0..<12).map(Float.init))
    let biasBatched = Tensor<Float>([[1.0, 2.0, 3.0]])
    let layerBatched = Dense<Float>(
      weight: weightBatched,
      bias: biasBatched,
      activation: identity)
    let inputBatched = Tensor<Float>(shape: [2, 2], scalars: (0..<4).map(Float.init))
    let outputBatched = layerBatched.inferring(from: inputBatched)
    let expectedBatched = Tensor<Float>([[4.0, 6.0, 8.0], [40.0, 46.0, 52.0]])
    XCTAssertEqual(outputBatched, expectedBatched)
    XCTAssertTrue(layerBatched.batched)

    let layerBatchedNoBias = Dense<Float>(
      weight: weightBatched,
      bias: nil,
      activation: identity)
    let outputBatchedNoBias = layerBatchedNoBias.inferring(from: inputBatched)
    let expectedBatchedNoBias = Tensor<Float>([[3.0, 4.0, 5.0], [39.0, 44.0, 49.0]])
    XCTAssertEqual(outputBatchedNoBias, expectedBatchedNoBias)
    XCTAssertTrue(layerBatchedNoBias.batched)
  }

  func testDenseGradient() {
    let weight = Tensor<Float>(shape: [4, 8], scalars: (0..<32).map(Float.init))
    let bias = Tensor<Float>(shape: [1, 8], scalars: (0..<8).map(Float.init))
    let layer = Dense<Float>(weight: weight, bias: bias, activation: identity)
    let x = Tensor<Float>(shape: [2, 4], scalars: (0..<8).map(Float.init))
    let grad = gradient(at: x, layer) { $1($0).squared().sum() }
    let value = layer(x)
    // The expected values and gradients were computed using the following Python code:
    // ```
    // import tensorflow as tf
    // x = tf.reshape(tf.range(8, dtype=tf.float32), [2, 4])
    // kernel_value = np.arange(32.0).reshape([4, 8])
    // bias_value = np.arange(8.0)
    // kernel_initializer = tf.compat.v2.constant_initializer(kernel_value)
    // bias_initializer = tf.compat.v2.constant_initializer(bias_value)
    // layer = tf.keras.layers.Dense(8,
    //                               kernel_initializer=kernel_initializer,
    //                               bias_initializer=bias_initializer)
    // with tf.GradientTape() as tape:
    //     tape.watch(x)
    //     y = layer(x)
    //     z = tf.math.reduce_sum(tf.math.square(y))
    // print(y, tape.gradient(z, [x] + layer.trainable_variables))
    // ```
    assertEqual(
      value,
      [
        [112.0, 119.0, 126.0, 133.0, 140.0, 147.0, 154.0, 161.0],
        [304.0, 327.0, 350.0, 373.0, 396.0, 419.0, 442.0, 465.0],
      ],
      accuracy: 1e-5)
    assertEqual(
      grad.0,
      [
        [8232.0, 25704.0, 43176.0, 60648.0],
        [23464.0, 72680.0, 121896.0, 171112.0],
      ],
      accuracy: 1e-5)
    assertEqual(
      grad.1.weight,
      [
        [2432.0, 2616.0, 2800.0, 2984.0, 3168.0, 3352.0, 3536.0, 3720.0],
        [3264.0, 3508.0, 3752.0, 3996.0, 4240.0, 4484.0, 4728.0, 4972.0],
        [4096.0, 4400.0, 4704.0, 5008.0, 5312.0, 5616.0, 5920.0, 6224.0],
        [4928.0, 5292.0, 5656.0, 6020.0, 6384.0, 6748.0, 7112.0, 7476.0],
      ],
      accuracy: 1e-5)
    assertEqual(
      grad.1.bias,
      [[832.0, 892.0, 952.0, 1012.0, 1072.0, 1132.0, 1192.0, 1252.0]],
      accuracy: 1e-5)
  }

  // TODO(TF-507): Remove references to `SimpleRNNCell.State` after SR-10697 is fixed.
  func testRNN() {
    let x = Tensor<Float>(rangeFrom: 0.0, to: 0.4, stride: 0.1).rankLifted()
    let inputs: [Tensor<Float>] = Array(repeating: x, count: 4)
    let rnn = RNN(SimpleRNNCell<Float>(inputSize: 4, hiddenSize: 4, seed: (0xFeed, 0xBeef)))
    withTensorLeakChecking {
      let (outputs, pullback) = valueWithPullback(at: rnn, inputs) { rnn, inputs in
        return rnn(inputs)
      }
      assertEqual(
        outputs.map { $0.value.squeezingShape(at: 0) }[0],
        [
          [0.20775771, 0.20080023, -0.13768704, -0.18534681],
          [0.22666009, 0.30019346, -0.19720285, -0.14683801],
          [0.23758979, 0.32101023, -0.20359215, -0.1787096],
          [0.24337786, 0.3389194, -0.21143384, -0.1675081],
        ],
        accuracy: 1e-6)
      let (𝛁rnn, _) = pullback(.init(inputs.map { SimpleRNNCell<Float>.State($0) }))
      // TODO: Verify that RNN gradients are correct using a reference implementation.
      XCTAssertEqual(
        𝛁rnn.cell.weight,
        [
          [0.0, 0.0, 0.0, 0.0],
          [-0.014372801, 0.03128201, 0.07844338, 0.08569162],
          [-0.028745603, 0.06256402, 0.15688676, 0.17138325],
          [-0.043118402, 0.09384604, 0.2353301, 0.25707486],
          [-0.019920545, 0.05355064, 0.13140751, 0.15169607],
          [-0.024906494, 0.06562942, 0.15947133, 0.18506715],
          [0.016476292, -0.042923313, -0.10459379, -0.12082438],
          [0.013913135, -0.040882945, -0.100636974, -0.11757788],
        ])
      XCTAssertEqual(𝛁rnn.cell.bias, [-0.14372802, 0.31282014, 0.78443366, 0.8569162])
    }
  }

  func testLSTM() {
    // Data generated by "Tools/ReferenceImplementations/lstm.py".
    // BEGIN GENERATED CODE
    let kernel = Tensor<Float>(
      [
        [
          0.4545238, 0.17410219, 0.07151973, -0.043370485, -0.08141422, -0.23986903,
          0.2063713, 0.17585361, 0.4534099, -0.5096329, 0.2199418, -0.2149244,
          0.23440659, 0.43826634, -0.13891399, -0.17842606,
        ],
        [
          -0.3797379, 0.079282284, -0.10015741, -0.3239718, -0.27132228, 0.39218837,
          -0.43364745, -0.34852988, 0.2132551, -0.5461597, -0.048002183, 0.26265675,
          -0.18781787, -0.41067505, -0.051611483, 0.4885484,
        ],
        [
          -0.06933203, 0.54473567, -0.21874839, -0.49106207, -0.071650594, -0.08455315,
          0.5346174, 0.057993293, -0.13344201, -0.48908734, -0.058430463, -0.15182033,
          0.03391558, 0.009597003, 0.273346, -0.49635035,
        ],
        [
          -0.07164055, 0.37893647, -0.108646095, 0.07596207, 0.31213146, -0.3623113,
          -0.20532963, -0.302337, -0.26968825, 0.4479969, -0.085390985, 0.2579115,
          0.2743805, -0.21505526, -0.31751555, -0.44200268,
        ],
      ]
    )
    let recurrentKernel = Tensor<Float>(
      [
        [
          0.001444459, -0.44615534, 0.17120321, 0.028076064, -0.36675194, -0.37769908,
          -0.038331404, -0.3308463, 0.18919824, 0.21540813, 0.21875387, -0.17696984,
          0.24726436, -0.2989273, 0.26229933, 0.045673575,
        ],
        [
          -0.0060651056, -0.010614913, -0.41048288, -0.16720156, -0.042991478,
          -0.034523666, -0.22591552, -0.46458426, -0.15950868, 0.0032770582,
          0.02271657, 0.26582226, -0.38004795, 0.21254668, 0.35087258, 0.35231543,
        ],
        [
          -0.2352461, -0.12130469, -0.19648746, 0.29172993, 0.10191456, -0.2919168,
          -0.1870388, 0.2183716, 0.34960067, -0.24624759, 0.3270614, 0.4467347,
          0.11563631, 0.2551108, 0.06388308, -0.2366966,
        ],
        [
          -0.36797202, 0.21800567, -0.06400205, 0.43761855, 0.1086247, 0.3239568,
          -0.23723324, -0.07836083, -0.10523385, 0.34244883, 0.11385839, -0.15765572,
          0.42096126, 0.08826415, 0.10015068, 0.28478572,
        ],
      ]
    )
    let bias = Tensor<Float>(
      [0.0, 0.0, 0.0, 0.0, 1.0, 1.0, 1.0, 1.0, 0.0, 0.0, 0.0, 0.0, 0.0, 0.0, 0.0, 0.0]
    )
    let x = Tensor<Float>(
      [
        [
          [-0.6346513, -0.43788078, -0.40050998, -0.35219777],
          [-0.59232813, -0.728384, -0.22974151, 0.3288936],
          [0.5766824, -0.5468713, 0.16438323, 0.6741958],
          [-0.47952235, -0.24399251, 0.8553043, 0.8588342],
        ]
      ]
    )
    let initialStateHidden = Tensor<Float>(
      [[0.9577427, -0.7377565, 0.35953724, -0.5784317]]
    )
    let initialStateCell = Tensor<Float>(
      [[-0.905442, -0.95177335, -0.05345559, -1.0015926]]
    )
    let expectedStates = Tensor<Float>(
      [
        [
          [-0.24107721, -0.17449945, 0.037506927, -0.30990827],
          [-0.26881245, -0.00634476, -0.019400658, -0.2071909],
          [-0.2842662, 0.032890536, -0.015112571, -0.13682269],
          [-0.31182146, 0.08775673, -0.072591506, -0.07358349],
        ]
      ]
    )
    let expectedOutput = Tensor<Float>(
      [[-0.7036462, 0.19863679, -0.14904207, -0.25543863]]
    )
    let expectedGradKernel = Tensor<Float>(
      [
        [
          0.0805003, -0.08275342, 0.03522955, -0.030312482, 0.11720966, 0.07540316,
          -0.0023639323, 0.10740622, -0.2532557, -0.16903767, -0.5353516, -0.3493193,
          0.016285714, 0.008904671, -0.003577555, -0.006157878,
        ],
        [
          0.08940101, -0.095668815, 0.032129567, -0.013392258, 0.17761931, 0.071601115,
          -0.000029361108, 0.17159097, -0.78527546, -0.5366851, -0.898436, -0.68411684,
          0.05064467, 0.0044404613, 0.0010539321, 0.022477672,
        ],
        [
          -0.124524735, 0.014374042, -0.065310925, 0.04207304, -0.018112179,
          0.054847445, -0.0053864224, -0.044751726, 0.12626463, 0.57195514, 0.0789956,
          0.21590737, 0.010621901, 0.0052103405, -0.0023645863, -0.00021189498,
        ],
        [
          -0.1812453, 0.07054679, -0.08742681, 0.046577554, -0.10540785, 0.021182634,
          -0.002338124, -0.14174302, 0.6233163, 0.88522494, 0.5829264, 0.6225763,
          -0.026014743, 0.0054547004, -0.0054682456, -0.018445207,
        ],
      ]
    )
    let expectedGradRecurrentKernel = Tensor<Float>(
      [
        [
          0.109804794, -0.006917909, 0.06479619, -0.02927, -0.07282017, -0.06949664,
          -0.007851637, -0.0064141527, 0.01585731, -0.27055892, 0.18191284,
          -0.036890596, 0.00081066974, -0.012041213, 0.008538903, 0.004745292,
        ],
        [
          -0.022427287, -0.037062988, -0.021642044, 0.009100201, 0.113654904,
          0.07015832, 0.00417687, 0.073882714, -0.31279865, -0.057589047, -0.4670751,
          -0.2540243, 0.019137694, 0.008957855, -0.004623856, 0.005064313,
        ],
        [
          0.015348908, 0.013859384, 0.012477149, -0.0050131185, -0.050523866,
          -0.031698443, -0.0024695867, -0.0299116, 0.12353469, 0.012106655, 0.19668634,
          0.0989304, -0.0068828184, -0.0043967483, 0.0024977797, -0.001459891,
        ],
        [
          0.024811182, -0.05493941, 0.0018467754, -0.001980858, 0.1320867, 0.06232968,
          0.0034385736, 0.10646886, -0.46687102, -0.2663457, -0.5953469, -0.4029197,
          0.02738668, 0.0066831633, -0.0024504992, 0.010666027,
        ],
      ]
    )
    let expectedGradBias = Tensor<Float>(
      [
        -0.2057409, 0.18275242, -0.07681093, 0.042995583, -0.3810982, -0.12361911,
        -0.008955841, -0.3550135, 1.5545796, 1.3119538, 1.8124579, 1.4128002,
        -0.08343395, -0.010454425, 0.0008502216, -0.038896702,
      ]
    )
    let expectedGradX = Tensor<Float>(
      [
        [
          [0.21591075, 0.11293747, -0.13014226, -0.022586256],
          [0.08480768, 0.13718912, -0.12702335, 0.077232406],
          [0.01666388, 0.0068455637, -0.35854548, 0.1287557],
          [-0.2761167, -0.088074416, -0.415294, 0.32159615],
        ]
      ]
    )
    let expectedGradInitialStateHidden = Tensor<Float>(
      [[0.25400645, 0.07120966, 0.36865664, -0.05423181]]
    )
    let expectedGradInitialStateCell = Tensor<Float>(
      [[0.48873883, 0.23135301, 0.6608742, 0.37556332]]
    )
    // END GENERATED CODE

    // Swaps the columns corresponding to "forget" and "update" gates.
    //
    // This translates between the keras ordering
    //   [input | forget | update | output]
    // and the swift-apis ordering
    //   [input | update | forget | output]
    func swapForgetUpdate(_ t: Tensor<Float>) -> Tensor<Float> {
      var split = t.split(count: 4, alongAxis: -1)
      split.swapAt(1, 2)
      return Tensor(concatenating: split, alongAxis: -1)
    }

    withTensorLeakChecking {
      var lstm = RNN(LSTMCell<Float>(inputSize: 4, hiddenSize: 4))
      lstm.cell.fusedWeight =
        swapForgetUpdate(Tensor(concatenating: [kernel, recurrentKernel]))
      lstm.cell.fusedBias = swapForgetUpdate(bias)

      let inputs = x.squeezingShape(at: 0).unstacked().map { $0.rankLifted() }
      let initialState = LSTMCell<Float>.State(
        cell: initialStateCell,
        hidden: initialStateHidden)

      let outputs = lstm(inputs, initialState: initialState)
      assertEqual(
        Tensor(concatenating: outputs.map { $0.hidden }),
        expectedStates,
        accuracy: 1e-6)
      assertEqual(
        outputs.last!.cell,
        expectedOutput,
        accuracy: 1e-6)

      let (gradLSTM, gradInputs, gradInitialState) =
        gradient(at: lstm, inputs, initialState) { lstm, inputs, initialState in
          lstm.lastOutput(from: inputs, initialState: initialState).cell.sum()
        }
      assertEqual(
        gradLSTM.cell.fusedWeight,
        swapForgetUpdate(
          Tensor(concatenating: [expectedGradKernel, expectedGradRecurrentKernel])),
        accuracy: 1e-6)
      assertEqual(
        gradLSTM.cell.fusedBias,
        swapForgetUpdate(expectedGradBias),
        accuracy: 1e-6)
      assertEqual(
        Tensor(concatenating: gradInputs.map { $0 }),
        expectedGradX,
        accuracy: 1e-6)
      assertEqual(
        gradInitialState.cell,
        expectedGradInitialStateCell,
        accuracy: 1e-6)
      assertEqual(
        gradInitialState.hidden,
        expectedGradInitialStateHidden,
        accuracy: 1e-6)

    }
  }

  func testGRU() {
    let x = Tensor<Float>(rangeFrom: 0.0, to: 0.4, stride: 0.1).rankLifted()
    let inputs: [Tensor<Float>] = Array(repeating: x, count: 4)
    let gru = RNN(
      GRUCell<Float>(
        inputSize: 4,
        hiddenSize: 4,
        weightInitializer: glorotUniform(seed: (0xFeed, 0xBeef)),
        biasInitializer: zeros())
    )
    withTensorLeakChecking {
      let (outputs, pullback) = valueWithPullback(at: gru, inputs) { gru, inputs in
        return gru(inputs)
      }
      assertEqual(
        outputs.map { $0.hidden }[0],
        [
          [0.1193780, 0.1193780, 0.1193780, 0.1193780],
          [0.1887644, 0.1887644, 0.1887644, 0.1887644],
          [0.2230835, 0.2230835, 0.2230835, 0.2230835],
          [0.2383619, 0.2383619, 0.2383619, 0.2383619],
        ],
        accuracy: 1e-5)
      // TODO: Verify that GRU gradients are correct using a reference implementation.
      let (𝛁gru, _) = pullback(.init(inputs.map { GRUCell<Float>.State(hidden: $0) }))
      XCTAssertEqual(
        𝛁gru.cell.updateWeight1,
        [[0.0], [-0.040293925], [-0.08058785], [-0.12088178]])
      XCTAssertEqual(
        𝛁gru.cell.updateWeight2,
        [[-0.056792725], [-0.056792725], [-0.056792725], [-0.056792725]])
      XCTAssertEqual(
        𝛁gru.cell.resetWeight1,
        [[0.0], [0.0039126356], [0.007825271], [0.011737906]])
      XCTAssertEqual(
        𝛁gru.cell.resetWeight2,
        [[0.0069182813], [0.0069182813], [0.0069182813], [0.0069182813]])
      XCTAssertEqual(
        𝛁gru.cell.outputWeight1,
        [[0.0], [0.1221647], [0.2443294], [0.3664941]])
      XCTAssertEqual(
        𝛁gru.cell.outputWeight2,
        [[0.08078343], [0.08078343], [0.08078343], [0.08078343]])
      XCTAssertEqual(𝛁gru.cell.updateBias, [-0.016739635, -0.04493352, -0.13216142, -0.20910467])
      XCTAssertEqual(𝛁gru.cell.resetBias, [0.023218961, -0.024303729, 0.010057628, 0.030153492])
      XCTAssertEqual(𝛁gru.cell.outputBias, [0.06667276, 0.115095116, 0.39864573, 0.6412333])
    }
  }

  func testFunction() {
    let tanhLayer = Function<Tensor<Float>, Tensor<Float>>(tanh)
    let input = Tensor(shape: [5, 1], scalars: (0..<5).map(Float.init))
    let output = tanhLayer.inferring(from: input)
    let expected = Tensor<Float>([[0.0], [0.7615942], [0.9640276], [0.9950547], [0.9993292]])
    XCTAssertEqual(output, expected)
  }

  func testBatchNorm() {
    let x = Tensor<Float>([
      [-1.0474433, -0.11914538, -0.08634827, 0.15446888, 1.0572497],
      [1.5165012, 0.3753972, -0.30856386, -0.3100725, -1.9584457],
      [0.006384419, 1.4424847, 0.91568077, 0.66328526, -1.0794537],
      [1.056803, 0.14263044, -1.8308276, 0.4189805, 0.6933893],
      [0.30175626, -0.16121633, -0.4191958, -0.53092813, -0.029484272],
    ])
    let bnLayer = BatchNorm<Float>(featureCount: 5, axis: 0)
    Context.local.learningPhase = .training
    withTensorLeakChecking {
      let output = bnLayer(x)
      let grad = gradient(at: x, bnLayer) { $1($0).squared().sum() }
      // The expected values and gradients were computed using the following Python code:
      // ```
      // import tensorflow as tf
      // x = tf.constant(
      //        [[  -1.0474433,  -0.11914538,  -0.08634827,   0.15446888,    1.0572497],
      //         [   1.5165012,    0.3753972,  -0.30856386,   -0.3100725,   -1.9584457],
      //         [ 0.006384419,    1.4424847,   0.91568077,   0.66328526,   -1.0794537],
      //         [    1.056803,   0.14263044,   -1.8308276,    0.4189805,    0.6933893],
      //         [  0.30175626,  -0.16121633,   -0.4191958,  -0.53092813, -0.029484272]])
      // scale = tf.reshape(tf.constant([1., 1., 1., 1., 1.]), [5, 1])
      // offset = tf.reshape(tf.constant([0., 0., 0., 0., 0.]), [5, 1])
      // (mean, var) = tf.nn.moments(x, axes=1, keepdims=True)
      // bn = tf.nn.batch_normalization(x, mean, var, offset=offset, scale=scale,
      //                                variance_epsilon=0.001)
      // scaled = tf.reduce_sum(tf.square(bn))
      // g = tf.gradients(scaled, [x, offset, scale])
      // init = tf.initialize_all_variables()
      // with tf.Session() as sess:
      //     sess.run(init)
      //     print(sess.run([bn, g]))
      // ```
      assertEqual(
        output,
        [
          [-1.5439795, -0.16477099, -0.11604305, 0.24174842, 1.5830451],
          [1.4639764, 0.45368853, -0.15186328, -0.15319899, -1.6126028],
          [-0.44139984, 1.2124169, 0.60574806, 0.3150888, -1.6918538],
          [0.9507547, 0.04595902, -1.9072568, 0.31947452, 0.5910686],
          [1.5834246, 0.02224666, -0.8476793, -1.2244489, 0.46645695],
        ],
        accuracy: 1e-5)
      assertEqual(
        grad.0,
        [
          [-1.0127544e-02, -1.0807812e-03, -7.6115131e-04, 1.5857220e-03, 1.0383606e-02],
          [2.0323221e-03, 6.2976527e-04, -2.1077941e-04, -2.1265696e-04, -2.2384699e-03],
          [-1.3483668e-03, 3.7030075e-03, 1.8500184e-03, 9.6232636e-04, -5.1673558e-03],
          [1.8438101e-03, 8.9146197e-05, -3.6990643e-03, 6.1964989e-04, 1.1463165e-03],
          [1.2142579e-01, 1.7060755e-03, -6.5005139e-02, -9.3897656e-02, 3.5770576e-02],
        ],
        accuracy: 1e-5)
      assertEqual(grad.1.offset, [0.0, 0.0, 0.0, 0.0, 0.0], accuracy: 1e-5)
      assertEqual(
        grad.1.scale,
        [9.977925, 9.992161, 9.986738, 9.990202, 9.886292],
        accuracy: 1e-5)
    }
  }

  func testBatchNormInference() {
    Context.local.learningPhase = .inference
    // This tests for a specific failure that had impacted the MiniGo model.
    let miniGoTensor = Tensor<Float>(randomUniform: [2, 19, 19, 256])
    let miniGoBatchNorm = BatchNorm<Float>(featureCount: 256, momentum: 0.95, epsilon: 1e-5)
    let miniGoResult = miniGoBatchNorm(miniGoTensor)
    XCTAssertEqual(miniGoTensor.shape, miniGoResult.shape)

    let x = Tensor<Float>(rangeFrom: 0, to: 20, stride: 1).reshaped(to: [4, 5])
    let epsilon: Float = 0.001
    let bnLayer = BatchNorm<Float>(featureCount: 5, axis: 1, epsilon: epsilon)
    // Test inference before any training.
    assertEqual(bnLayer.inferring(from: x), x / TensorFlow.sqrt(1 + epsilon), accuracy: 1e-5)
    // Perform one training step, updating the running mean and variance.
    Context.local.learningPhase = .training
    _ = bnLayer(x)  // This line is important and cannot be removed.
    // Test inference after training step.
    // The expected value was computed using the following Python code:
    // ```
    // import tensorflow as tf
    // x = tf.reshape(tf.range(20, dtype=tf.float32), [4,5])
    // bn = tf.nn.batch_normalization(x, mean, var, offset=offset, scale=scale,
    //                                variance_epsilon=0.001)
    // y_train = bnLayer(x, training=True)
    // y = bnLayer(x, training=False)
    // print(y)
    // ```
    assertEqual(
      bnLayer.inferring(from: x),
      [
        [-0.06569097, 0.8014299, 1.6685508, 2.5356717, 3.4027927],
        [4.3137074, 5.180828, 6.0479493, 6.91507, 7.7821913],
        [8.693106, 9.560227, 10.427347, 11.294469, 12.16159],
        [13.072505, 13.939626, 14.806746, 15.673867, 16.540987],
      ],
      accuracy: 1e-5)
  }

  func testLayerNorm() {
    let x = Tensor<Float>([
      [2.736876, -0.8932728, -0.11240143, 1.252899, -0.35648823],
      [-0.43356904, -0.5147881, 0.8055815, 0.97228354, 1.4561518],
      [0.56300443, -0.87069905, -0.20677163, 1.1823419, 1.0455104],
      [-0.8246169, 1.4249208, 1.2131604, 1.1445689, -0.94032115],
    ])
    let lnLayer = LayerNorm<Float>(featureCount: 5, axis: 1)
    let value = lnLayer(x)
    let grad = gradient(at: x, lnLayer) { $1($0).squared().sum() }
    // The expected values and gradients were computed using the following Python code:
    // ```
    // import tensorflow as tf
    // x = tf.constant([[ 2.736876  , -0.8932728 , -0.11240143,  1.252899  , -0.35648823],
    //                  [-0.43356904, -0.5147881 ,  0.8055815 ,  0.97228354,  1.4561518 ],
    //                  [ 0.56300443, -0.87069905, -0.20677163,  1.1823419 ,  1.0455104 ],
    //                  [-0.8246169 ,  1.4249208 ,  1.2131604 ,  1.1445689 , -0.94032115]])
    // lnLayer = tf.keras.layers.LayerNormalization(axis=1, epsilon=0.001)
    // with tf.GradientTape() as tape:
    //     tape.watch(x)
    //     y = lnLayer(x)
    //     z = tf.math.reduce_sum(tf.math.square(y))
    // print(y, tape.gradient(z, [x] + lnLayer.trainable_variables))
    // ```
    assertEqual(
      value,
      [
        [1.6839857, -1.0804383, -0.4857906, 0.5539104, -0.6716671],
        [-1.1261504, -1.228839, 0.44055927, 0.6513276, 1.2631025],
        [0.28318238, -1.5595294, -0.70619607, 1.079205, 0.9033381],
        [-1.1639192, 0.96795416, 0.7672701, 0.70226634, -1.2735714],
      ],
      accuracy: 1e-5)
    assertEqual(
      grad.0,
      [
        [0.00148721, -0.00095408, -0.00042902, 0.00048913, -0.00059323],
        [-0.00455132, -0.00496664, 0.00178061, 0.00263247, 0.00510535],
        [0.0012024, -0.00662184, -0.00299847, 0.00458241, 0.00383568],
        [-0.0019815, 0.00164783, 0.00130618, 0.00119543, -0.00216818],
      ],
      accuracy: 1e-5)
    assertEqual(
      grad.1.offset,
      [-0.645803, -5.8017054, 0.03168535, 5.973418, 0.44240427],
      accuracy: 1e-5)
    assertEqual(
      grad.1.scale,
      [11.077844, 12.092919, 3.0350027, 4.7778125, 8.969137],
      accuracy: 1e-5)
  }

  func testLayerNormInference() {
    Context.local.learningPhase = .inference
    // This tests for a specific failure that had impacted the Transformer model.
    let transformerTensor = Tensor<Float>(randomUniform: [1, 1, 768])
    let transformerLayerNorm = LayerNorm<Float>(featureCount: 768, axis: -1, epsilon: 1e-5)
    let transformerResult = transformerLayerNorm(transformerTensor)
    XCTAssertEqual(transformerTensor.shape, transformerResult.shape)
  }

<<<<<<< HEAD
  func testArray() {
    var layers: [Dense<Float>] = []
    let sizes = [(8, 7), (7, 6), (6, 5)]
    for (inputSize, outputSize) in sizes {
      let weight = Tensor<Float>(shape: [inputSize, outputSize], scalars: (0..<inputSize*outputSize).map(Float.init))
      let bias = Tensor<Float>(shape: [1, outputSize], scalars: (0..<outputSize).map(Float.init))
      layers.append(Dense<Float>(weight: weight, bias: bias, activation: identity))
    }

    var (inputSize, outputSize) = sizes[0]
    var weight = Tensor<Float>(shape: [inputSize, outputSize], scalars: (0..<inputSize*outputSize).map(Float.init))
    var bias = Tensor<Float>(shape: [1, outputSize], scalars: (0..<outputSize).map(Float.init))
    let layer1 = Dense<Float>(weight: weight, bias: bias, activation: identity)
    (inputSize, outputSize) = sizes[1]
    weight = Tensor<Float>(shape: [inputSize, outputSize], scalars: (0..<inputSize*outputSize).map(Float.init))
    bias = Tensor<Float>(shape: [1, outputSize], scalars: (0..<outputSize).map(Float.init))
    let layer2 = Dense<Float>(weight: weight, bias: bias, activation: identity)
    (inputSize, outputSize) = sizes[2]
    weight = Tensor<Float>(shape: [inputSize, outputSize], scalars: (0..<inputSize*outputSize).map(Float.init))
    bias = Tensor<Float>(shape: [1, outputSize], scalars: (0..<outputSize).map(Float.init))
    let layer3 = Dense<Float>(weight: weight, bias: bias, activation: identity)
    let input = Tensor<Float>(shape: [5, 8], scalars: (0..<40).map(Float.init))

    let output = layers(input)
    let expected = input.sequenced(through: layer1, layer2, layer3)
    assertEqual(output, expected, accuracy: 1e-5)
  }

  static var allTests = [
    ("testArray", testArray),
=======
  static var allTests = [
>>>>>>> 608c911b
    ("testSequential", testSequential),
    ("testConv1D", testConv1D),
    ("testConv1DDilation", testConv1DDilation),
    ("testConv2D", testConv2D),
    ("testConv2DGradient", testConv2DGradient),
    ("testConv2DDilation", testConv2DDilation),
    ("testConv3D", testConv3D),
    ("testConv3DGradient", testConv3DGradient),
    ("testTransposedConv1D", testTransposedConv1D),
    ("testTransposedConv2D", testTransposedConv2D),
    ("testTransposedConv2DGradient", testTransposedConv2DGradient),
    ("testTransposedConv3D", testTransposedConv3D),
    ("testDepthwiseConv2D", testDepthwiseConv2D),
    ("testDepthwiseConv2DGradient", testDepthwiseConv2DGradient),
    ("testSeparableConv1D", testSeparableConv1D),
    ("testSeparableConv2D", testSeparableConv2D),
    ("testSeparableConv2DGradient", testSeparableConv2DGradient),
    ("testZeroPadding1D", testZeroPadding1D),
    ("testZeroPadding1DGradient", testZeroPadding1DGradient),
    ("testZeroPadding2D", testZeroPadding2D),
    ("testZeroPadding2DGradient", testZeroPadding2DGradient),
    ("testZeroPadding3D", testZeroPadding3D),
    ("testZeroPadding3DGradient", testZeroPadding3DGradient),
    ("testMaxPool1D", testMaxPool1D),
    ("testMaxPool1DGradient", testMaxPool1DGradient),
    ("testMaxPool2D", testMaxPool2D),
    ("testMaxPool2DGradient", testMaxPool2DGradient),
    ("testMaxPool3D", testMaxPool3D),
    ("testMaxPool3DGradient", testMaxPool3DGradient),
    ("testAvgPool1D", testAvgPool1D),
    ("testAvgPool1DGradient", testAvgPool1DGradient),
    ("testAvgPool2D", testAvgPool2D),
    ("testAvgPool2DGradient", testAvgPool2DGradient),
    ("testAvgPool3D", testAvgPool3D),
    ("testAvgPool3DGradient", testAvgPool3DGradient),
    ("testGlobalAvgPool1D", testGlobalAvgPool1D),
    ("testGlobalAvgPool1DGradient", testGlobalAvgPool1DGradient),
    ("testGlobalAvgPool2D", testGlobalAvgPool2D),
    ("testGlobalAvgPool2DGradient", testGlobalAvgPool2DGradient),
    ("testGlobalAvgPool3D", testGlobalAvgPool3D),
    ("testGlobalAvgPool3DGradient", testGlobalAvgPool3DGradient),
    ("testGlobalMaxPool1D", testGlobalMaxPool1D),
    ("testGlobalMaxPool1DGradient", testGlobalMaxPool1DGradient),
    ("testGlobalMaxPool2D", testGlobalMaxPool2D),
    ("testGlobalMaxPool2DGradient", testGlobalMaxPool2DGradient),
    ("testGlobalMaxPool3D", testGlobalMaxPool3D),
    ("testGlobalMaxPool3DGradient", testGlobalMaxPool3DGradient),
    ("testUpSampling1D", testUpSampling1D),
    ("testUpSampling1DGradient", testUpSampling1DGradient),
    ("testUpSampling2D", testUpSampling2D),
    ("testUpSampling2DGradient", testUpSampling2DGradient),
    ("testUpSampling3D", testUpSampling3D),
    ("testUpSampling3DGradient", testUpSampling3DGradient),
    ("testReshape", testReshape),
    ("testReshapeGradient", testReshapeGradient),
    ("testFlatten", testFlatten),
    ("testFlattenGradient", testFlattenGradient),
    ("testEmbedding", testEmbedding),
    ("testEmbeddingGradient", testEmbeddingGradient),
    ("testSimpleRNNCell", testSimpleRNNCell),
    ("testDense", testDense),
    ("testDenseGradient", testDenseGradient),
    ("testRNN", testRNN),
    ("testLSTM", testLSTM),
    ("testGRU", testGRU),
    ("testFunction", testFunction),
    ("testBatchNorm", testBatchNorm),
    ("testBatchNormInference", testBatchNormInference),
    ("testLayerNorm", testLayerNorm),
    ("testLayerNormInference", testLayerNormInference),
  ]
}<|MERGE_RESOLUTION|>--- conflicted
+++ resolved
@@ -1949,7 +1949,6 @@
     XCTAssertEqual(transformerTensor.shape, transformerResult.shape)
   }
 
-<<<<<<< HEAD
   func testArray() {
     var layers: [Dense<Float>] = []
     let sizes = [(8, 7), (7, 6), (6, 5)]
@@ -1980,9 +1979,6 @@
 
   static var allTests = [
     ("testArray", testArray),
-=======
-  static var allTests = [
->>>>>>> 608c911b
     ("testSequential", testSequential),
     ("testConv1D", testConv1D),
     ("testConv1DDilation", testConv1DDilation),
