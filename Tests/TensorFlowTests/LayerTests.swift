--- conflicted
+++ resolved
@@ -1971,7 +1971,6 @@
     XCTAssertEqual(transformerTensor.shape, transformerResult.shape)
   }
 
-<<<<<<< HEAD
   func testGroupNorm() {
     // The expected values were computed using the following Python code:
     // ```
@@ -2076,7 +2075,7 @@
           9.5367432e-07, -2.3841858e-07, -8.3446503e-07,
           -9.5367432e-07, 1.1920929e-06, 9.5367432e-07
         ]))
-=======
+
   func testGaussianNoise() {
     Context.local.learningPhase = .inference
     let gaussianNoise = GaussianNoise<Float>(standardDeviation: 1.0)
@@ -2120,7 +2119,6 @@
       XCTAssertEqual(dropout(x), x)
     }
     XCTAssertEqual(dropout(x), x)
->>>>>>> 02a41701
   }
 
   static var allTests = [
@@ -2195,13 +2193,10 @@
     ("testBatchNormInference", testBatchNormInference),
     ("testLayerNorm", testLayerNorm),
     ("testLayerNormInference", testLayerNormInference),
-<<<<<<< HEAD
     ("testGroupNorm", testGroupNorm),
     ("testInstanceNorm", testInstanceNorm),
-=======
     ("testGaussianNoise", testGaussianNoise),
     ("testGaussianDropout", testGaussianDropout),
     ("testAlphaDropout", testAlphaDropout),
->>>>>>> 02a41701
   ]
 }