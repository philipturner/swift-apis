--- conflicted
+++ resolved
@@ -16,8 +16,6 @@
 @testable import DeepLearning
 
 final class LossTests: XCTestCase {
-<<<<<<< HEAD
-=======
     func testMeanSquaredErrorLoss() {
         let predicted = Tensor<Float>(shape: [2, 4], scalars: [1, 2, 3, 4, 5, 6, 7, 8])
         let expected = Tensor<Float>(
@@ -48,7 +46,6 @@
         assertElementsEqual(expected: expectedGradients, actual: gradients)
     }
 
->>>>>>> 84ecf36e
     func testSoftmaxCrossEntropyWithProbabilitiesLoss() {
         let logits = Tensor<Float>(shape: [2, 4], scalars: [1, 2, 3, 4, 5, 6, 7, 8])
         let labels = Tensor<Float>(
@@ -102,11 +99,8 @@
     }
 
     static var allTests = [
-<<<<<<< HEAD
-=======
         ("testMeanSquaredErrorLoss", testMeanSquaredErrorLoss),
         ("testMeanSquaredErrorGrad", testMeanSquaredErrorGrad),
->>>>>>> 84ecf36e
         ("testSoftmaxCrossEntropyWithProbabilitiesLoss",
          testSoftmaxCrossEntropyWithProbabilitiesLoss),
         ("testSoftmaxCrossEntropyWithProbabilitiesGrad",
